import React, { useState } from 'react';
import { format, addMonths, subMonths } from 'date-fns';
import { ChevronDown } from 'lucide-react';
import { motion, AnimatePresence } from 'framer-motion';

interface MonthSelectorProps {
  currentDate: Date;
  onDateChange: (date: Date) => void;
  userName?: string;
  jobCount?: number;
}

const MonthSelector: React.FC<MonthSelectorProps> = ({ 
  currentDate, 
  onDateChange,
  userName,
  jobCount
}) => {
  const [isOpen, setIsOpen] = useState(false);
  const [monthDirection, setMonthDirection] = useState<'left' | 'right' | null>(null);

  const handlePrevMonth = (e: React.MouseEvent) => {
    e.stopPropagation();
    setMonthDirection('left');
    onDateChange(subMonths(currentDate, 1));
  };

  const handleNextMonth = (e: React.MouseEvent) => {
    e.stopPropagation();
    setMonthDirection('right');
    onDateChange(addMonths(currentDate, 1));
  };

<<<<<<< HEAD
  const toggleDropdown = () => {
    setIsOpen(!isOpen);
=======
  // Generate calendar grid
  const generateCalendarDays = () => {
    const daysInMonth = getDaysInMonth(selectedMonth);
    const firstDayOfMonth = getDay(startOfMonth(selectedMonth));
    const days = [];
    
    // Add empty cells for days before the first day of month
    for (let i = 0; i < firstDayOfMonth; i++) {
      days.push(<div key={`empty-${i}`} className="calendar-day invisible"></div>);
    }
    
    // Add days of the month
    for (let day = 1; day <= daysInMonth; day++) {
      const isCurrentDay = 
        day === currentDate.getDate() && 
        selectedMonth.getMonth() === currentDate.getMonth() && 
        selectedMonth.getFullYear() === currentDate.getFullYear();
      
      const isSelected = 
        day === currentDate.getDate() && 
        selectedMonth.getMonth() === currentDate.getMonth() && 
        selectedMonth.getFullYear() === currentDate.getFullYear();
      
      days.push(
        <div 
          key={day} 
          onClick={() => selectDay(day)}
          className={`calendar-day cursor-pointer h-9 w-9 flex items-center justify-center rounded-full hover:bg-blue-100 transition-colors ${
            isSelected ? 'bg-blue-500 text-white' : 
            isCurrentDay ? 'border-2 border-blue-500 text-blue-500' : ''
          }`}
        >
          {day}
        </div>
      );
    }
    
    return days;
>>>>>>> b503b3e6
  };

  // Animation variants for month transitions
  const monthVariants = {
    initial: (direction: 'left' | 'right') => ({
      x: direction === 'left' ? -20 : 20,
      opacity: 0
    }),
    animate: {
      x: 0,
      opacity: 1,
      transition: {
        x: { type: "spring", stiffness: 300, damping: 30 },
        opacity: { duration: 0.2 }
      }
    },
    exit: (direction: 'left' | 'right') => ({
      x: direction === 'left' ? 20 : -20,
      opacity: 0,
      transition: { duration: 0.2 }
    })
  };

  return (
    <div className="relative">
      <motion.button 
        onClick={toggleDropdown}
        className="flex items-center space-x-2 text-lg font-medium text-gray-800 focus:outline-none p-1 rounded-lg"
        whileHover={{ scale: 1.02 }}
        whileTap={{ scale: 0.98 }}
      >
<<<<<<< HEAD
        <div className="flex flex-col">
          <div className="flex items-center">
            <AnimatePresence mode="wait" initial={false} custom={monthDirection}>
              <motion.span
                key={format(currentDate, 'MMMM-yyyy')}
                custom={monthDirection}
                variants={monthVariants}
                initial="initial"
                animate="animate"
                exit="exit"
                className="mr-1"
              >
                {format(currentDate, 'MMMM yyyy')}
              </motion.span>
            </AnimatePresence>
            <ChevronDown className={`w-5 h-5 transition-transform duration-300 ${isOpen ? 'rotate-180' : ''}`} />
          </div>
          {userName && (
            <div className="text-sm text-gray-500 font-normal">
              {userName}
            </div>
=======
        <div className="text-2xl font-bold text-[#1a2e35]">
          {format(currentDate, 'MMMM')}
        </div>
        <div className="ml-2">
          {isExpanded ? (
            <ChevronUp className="h-5 w-5 text-blue-500" />
          ) : (
            <ChevronDown className="h-5 w-5 text-blue-500" />
>>>>>>> b503b3e6
          )}
        </div>
      </motion.button>

<<<<<<< HEAD
      {isOpen && (
        <div className="absolute top-full left-0 mt-2 p-2 bg-white rounded-lg shadow-lg z-20">
          <div className="flex justify-between items-center p-2">
            <motion.button 
              onClick={handlePrevMonth}
              className="p-2 hover:bg-gray-100 rounded-full"
              whileHover={{ scale: 1.1 }}
              whileTap={{ scale: 0.9 }}
            >
              <svg xmlns="http://www.w3.org/2000/svg" className="h-5 w-5" viewBox="0 0 20 20" fill="currentColor">
                <path fillRule="evenodd" d="M12.707 5.293a1 1 0 010 1.414L9.414 10l3.293 3.293a1 1 0 01-1.414 1.414l-4-4a1 1 0 010-1.414l4-4a1 1 0 011.414 0z" clipRule="evenodd" />
              </svg>
            </motion.button>
            <AnimatePresence mode="wait" initial={false} custom={monthDirection}>
              <motion.span
                key={format(currentDate, 'MMMM-yyyy-dropdown')}
                custom={monthDirection}
                variants={monthVariants}
                initial="initial"
                animate="animate"
                exit="exit"
                className="font-medium"
              >
                {format(currentDate, 'MMMM yyyy')}
              </motion.span>
            </AnimatePresence>
            <motion.button 
              onClick={handleNextMonth}
              className="p-2 hover:bg-gray-100 rounded-full"
              whileHover={{ scale: 1.1 }}
              whileTap={{ scale: 0.9 }}
            >
              <svg xmlns="http://www.w3.org/2000/svg" className="h-5 w-5" viewBox="0 0 20 20" fill="currentColor">
                <path fillRule="evenodd" d="M7.293 14.707a1 1 0 010-1.414L10.586 10 7.293 6.707a1 1 0 011.414-1.414l4 4a1 1 0 010 1.414l-4 4a1 1 0 01-1.414 0z" clipRule="evenodd" />
              </svg>
            </motion.button>
=======
      {/* Inline calendar dropdown - fixed positioning */}
      {isExpanded && (
        <div className="fixed inset-0 z-50 bg-black bg-opacity-20" onClick={() => setIsExpanded(false)}>
          <div 
            className="absolute left-4 right-4 top-[130px] md:left-auto md:right-auto md:w-[320px] bg-white rounded-xl shadow-xl border border-gray-200 max-h-[80vh] overflow-y-auto"
            onClick={(e) => e.stopPropagation()}
            style={{ transform: 'translateX(0)', maxWidth: '100%' }}
          >
            {/* Title with month/year */}
            <div className="text-center p-3 border-b border-gray-100 sticky top-0 bg-white z-10">
              <div className="flex items-center justify-between">
                <button 
                  onClick={(e) => {
                    e.stopPropagation();
                    changeMonth('prev');
                  }}
                  className="p-1.5 hover:bg-blue-50 rounded-full"
                  aria-label="Previous month"
                >
                  <ChevronLeft className="h-5 w-5 text-blue-500" />
                </button>
                <div className="text-lg font-bold text-gray-900">
                  {format(selectedMonth, 'MMMM yyyy')}
                </div>
                <button 
                  onClick={(e) => {
                    e.stopPropagation();
                    changeMonth('next');
                  }}
                  className="p-1.5 hover:bg-blue-50 rounded-full"
                  aria-label="Next month"
                >
                  <ChevronRight className="h-5 w-5 text-blue-500" />
                </button>
              </div>
            </div>

            {/* Week day labels */}
            <div className="grid grid-cols-7 gap-1 px-3 py-2 text-center">
              {['S', 'M', 'T', 'W', 'T', 'F', 'S'].map((day, index) => (
                <div key={index} className="text-sm font-medium text-blue-400">
                  {day}
                </div>
              ))}
            </div>
            
            {/* Calendar grid */}
            <div className="grid grid-cols-7 gap-1 px-3 pb-3">
              {generateCalendarDays()}
            </div>
            
            {/* User info and job count */}
            {userName && (
              <div className="p-3 border-t border-gray-200 flex items-center justify-between">
                <div className="text-sm font-medium text-[#1a2e35] truncate max-w-[160px]">
                  {userName}
                </div>
                <div className="bg-blue-100 text-blue-700 px-2 py-1 rounded-full text-xs font-medium">
                  {jobCount} jobs
                </div>
              </div>
            )}
>>>>>>> b503b3e6
          </div>
        </div>
      )}
    </div>
  );
};

export default MonthSelector; <|MERGE_RESOLUTION|>--- conflicted
+++ resolved
@@ -1,7 +1,6 @@
-import React, { useState } from 'react';
-import { format, addMonths, subMonths } from 'date-fns';
-import { ChevronDown } from 'lucide-react';
-import { motion, AnimatePresence } from 'framer-motion';
+import React, { useState, useRef, useEffect } from 'react';
+import { ChevronDown, ChevronUp, ChevronLeft, ChevronRight } from 'lucide-react';
+import { format, addMonths, subMonths, getDaysInMonth, startOfMonth, getDay } from 'date-fns';
 
 interface MonthSelectorProps {
   currentDate: Date;
@@ -14,27 +13,51 @@
   currentDate, 
   onDateChange,
   userName,
-  jobCount
+  jobCount = 0
 }) => {
-  const [isOpen, setIsOpen] = useState(false);
-  const [monthDirection, setMonthDirection] = useState<'left' | 'right' | null>(null);
+  const [isExpanded, setIsExpanded] = useState(false);
+  const [selectedMonth, setSelectedMonth] = useState(currentDate);
+  const containerRef = useRef<HTMLDivElement>(null);
 
-  const handlePrevMonth = (e: React.MouseEvent) => {
-    e.stopPropagation();
-    setMonthDirection('left');
-    onDateChange(subMonths(currentDate, 1));
+  // Update selectedMonth when currentDate changes
+  useEffect(() => {
+    setSelectedMonth(currentDate);
+  }, [currentDate]);
+
+  // Handle clicks outside to close dropdown
+  useEffect(() => {
+    const handleClickOutside = (event: MouseEvent) => {
+      if (containerRef.current && !containerRef.current.contains(event.target as Node)) {
+        setIsExpanded(false);
+      }
+    };
+
+    if (isExpanded) {
+      document.addEventListener('mousedown', handleClickOutside);
+    }
+    
+    return () => {
+      document.removeEventListener('mousedown', handleClickOutside);
+    };
+  }, [isExpanded]);
+
+  // Navigate to previous/next month
+  const changeMonth = (direction: 'prev' | 'next') => {
+    const newMonth = direction === 'prev' 
+      ? subMonths(selectedMonth, 1) 
+      : addMonths(selectedMonth, 1);
+    
+    setSelectedMonth(newMonth);
   };
 
-  const handleNextMonth = (e: React.MouseEvent) => {
-    e.stopPropagation();
-    setMonthDirection('right');
-    onDateChange(addMonths(currentDate, 1));
+  // Handle day selection
+  const selectDay = (day: number) => {
+    const newDate = new Date(selectedMonth);
+    newDate.setDate(day);
+    onDateChange(newDate);
+    setIsExpanded(false);
   };
 
-<<<<<<< HEAD
-  const toggleDropdown = () => {
-    setIsOpen(!isOpen);
-=======
   // Generate calendar grid
   const generateCalendarDays = () => {
     const daysInMonth = getDaysInMonth(selectedMonth);
@@ -73,61 +96,23 @@
     }
     
     return days;
->>>>>>> b503b3e6
   };
 
-  // Animation variants for month transitions
-  const monthVariants = {
-    initial: (direction: 'left' | 'right') => ({
-      x: direction === 'left' ? -20 : 20,
-      opacity: 0
-    }),
-    animate: {
-      x: 0,
-      opacity: 1,
-      transition: {
-        x: { type: "spring", stiffness: 300, damping: 30 },
-        opacity: { duration: 0.2 }
-      }
-    },
-    exit: (direction: 'left' | 'right') => ({
-      x: direction === 'left' ? 20 : -20,
-      opacity: 0,
-      transition: { duration: 0.2 }
-    })
+  // Toggle dropdown
+  const toggleDropdown = (e: React.MouseEvent) => {
+    e.stopPropagation();
+    setIsExpanded(!isExpanded);
   };
 
   return (
-    <div className="relative">
-      <motion.button 
+    <div className="calendar-month-selector relative" ref={containerRef}>
+      {/* Month header with toggle */}
+      <button 
+        className="flex items-center px-2 py-1 rounded-lg hover:bg-blue-50 transition-colors cursor-pointer" 
         onClick={toggleDropdown}
-        className="flex items-center space-x-2 text-lg font-medium text-gray-800 focus:outline-none p-1 rounded-lg"
-        whileHover={{ scale: 1.02 }}
-        whileTap={{ scale: 0.98 }}
+        aria-expanded={isExpanded}
+        aria-haspopup="true"
       >
-<<<<<<< HEAD
-        <div className="flex flex-col">
-          <div className="flex items-center">
-            <AnimatePresence mode="wait" initial={false} custom={monthDirection}>
-              <motion.span
-                key={format(currentDate, 'MMMM-yyyy')}
-                custom={monthDirection}
-                variants={monthVariants}
-                initial="initial"
-                animate="animate"
-                exit="exit"
-                className="mr-1"
-              >
-                {format(currentDate, 'MMMM yyyy')}
-              </motion.span>
-            </AnimatePresence>
-            <ChevronDown className={`w-5 h-5 transition-transform duration-300 ${isOpen ? 'rotate-180' : ''}`} />
-          </div>
-          {userName && (
-            <div className="text-sm text-gray-500 font-normal">
-              {userName}
-            </div>
-=======
         <div className="text-2xl font-bold text-[#1a2e35]">
           {format(currentDate, 'MMMM')}
         </div>
@@ -136,49 +121,10 @@
             <ChevronUp className="h-5 w-5 text-blue-500" />
           ) : (
             <ChevronDown className="h-5 w-5 text-blue-500" />
->>>>>>> b503b3e6
           )}
         </div>
-      </motion.button>
+      </button>
 
-<<<<<<< HEAD
-      {isOpen && (
-        <div className="absolute top-full left-0 mt-2 p-2 bg-white rounded-lg shadow-lg z-20">
-          <div className="flex justify-between items-center p-2">
-            <motion.button 
-              onClick={handlePrevMonth}
-              className="p-2 hover:bg-gray-100 rounded-full"
-              whileHover={{ scale: 1.1 }}
-              whileTap={{ scale: 0.9 }}
-            >
-              <svg xmlns="http://www.w3.org/2000/svg" className="h-5 w-5" viewBox="0 0 20 20" fill="currentColor">
-                <path fillRule="evenodd" d="M12.707 5.293a1 1 0 010 1.414L9.414 10l3.293 3.293a1 1 0 01-1.414 1.414l-4-4a1 1 0 010-1.414l4-4a1 1 0 011.414 0z" clipRule="evenodd" />
-              </svg>
-            </motion.button>
-            <AnimatePresence mode="wait" initial={false} custom={monthDirection}>
-              <motion.span
-                key={format(currentDate, 'MMMM-yyyy-dropdown')}
-                custom={monthDirection}
-                variants={monthVariants}
-                initial="initial"
-                animate="animate"
-                exit="exit"
-                className="font-medium"
-              >
-                {format(currentDate, 'MMMM yyyy')}
-              </motion.span>
-            </AnimatePresence>
-            <motion.button 
-              onClick={handleNextMonth}
-              className="p-2 hover:bg-gray-100 rounded-full"
-              whileHover={{ scale: 1.1 }}
-              whileTap={{ scale: 0.9 }}
-            >
-              <svg xmlns="http://www.w3.org/2000/svg" className="h-5 w-5" viewBox="0 0 20 20" fill="currentColor">
-                <path fillRule="evenodd" d="M7.293 14.707a1 1 0 010-1.414L10.586 10 7.293 6.707a1 1 0 011.414-1.414l4 4a1 1 0 010 1.414l-4 4a1 1 0 01-1.414 0z" clipRule="evenodd" />
-              </svg>
-            </motion.button>
-=======
       {/* Inline calendar dropdown - fixed positioning */}
       {isExpanded && (
         <div className="fixed inset-0 z-50 bg-black bg-opacity-20" onClick={() => setIsExpanded(false)}>
@@ -241,7 +187,6 @@
                 </div>
               </div>
             )}
->>>>>>> b503b3e6
           </div>
         </div>
       )}
